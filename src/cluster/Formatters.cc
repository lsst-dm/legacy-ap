// -*- lsst-c++ -*-

/* 
 * LSST Data Management System
 * Copyright 2008, 2009, 2010 LSST Corporation.
 * 
 * This product includes software developed by the
 * LSST Project (http://www.lsst.org/).
 *
 * This program is free software: you can redistribute it and/or modify
 * it under the terms of the GNU General Public License as published by
 * the Free Software Foundation, either version 3 of the License, or
 * (at your option) any later version.
 * 
 * This program is distributed in the hope that it will be useful,
 * but WITHOUT ANY WARRANTY; without even the implied warranty of
 * MERCHANTABILITY or FITNESS FOR A PARTICULAR PURPOSE.  See the
 * GNU General Public License for more details.
 * 
 * You should have received a copy of the LSST License Statement and 
 * the GNU General Public License along with this program.  If not, 
 * see <http://www.lsstcorp.org/LegalNotices/>.
 */
 
/** @file
  * @brief Formatter implementations for persistable classes in lsst::ap::cluster.
  *
  * @ingroup ap
  * @author Serge Monkewitz
  */
#include "lsst/ap/cluster/Formatters.h"

#include "boost/make_shared.hpp"
#include "boost/serialization/utility.hpp"
#include "boost/serialization/collections_save_imp.hpp"
#include "boost/serialization/collections_load_imp.hpp"
#include "boost/serialization/shared_ptr.hpp"
#include "boost/serialization/split_free.hpp"
#include "boost/serialization/vector.hpp"

#include "lsst/pex/exceptions.h"
#include "lsst/daf/persistence/BoostStorage.h"
#include "lsst/daf/persistence/DbStorage.h"
#include "lsst/daf/persistence/DbTsvStorage.h"
#include "lsst/daf/persistence/FormatterImpl.h"
#include "lsst/daf/persistence/LogicalLocation.h"
#include "lsst/afw/image/Filter.h"
#include "lsst/afw/geom/Angle.h"

#include "lsst/ap/Common.h"
#include "lsst/ap/cluster/SourceCluster.h"


namespace except = lsst::pex::exceptions;
namespace afwGeom = lsst::afw::geom;

using lsst::daf::base::Persistable;
using lsst::daf::base::PropertySet;
using lsst::daf::persistence::BoostStorage;
using lsst::daf::persistence::DbStorage;
using lsst::daf::persistence::DbTsvStorage;
using lsst::daf::persistence::Formatter;
using lsst::daf::persistence::FormatterRegistration;
using lsst::daf::persistence::LogicalLocation;
using lsst::daf::persistence::Storage;
using lsst::pex::policy::Policy;
using lsst::afw::image::Filter;


namespace lsst { namespace ap { namespace cluster {

// -- Helper functions ----

namespace {

/** @internal
  * Returns the name of the database table to read/write to.
  */
LSST_AP_LOCAL std::string const getTableName(Policy::Ptr policy,
                                             PropertySet::Ptr additionalData)
{
    std::string itemName = additionalData->getAsString("itemName");
    std::string pattern = policy->getString(itemName + ".tableNamePattern");
    PropertySet::Ptr props = additionalData->deepCopy();
    return LogicalLocation(pattern, props).locString();
}

/** @internal
  * Returns the name of the template database table to copy.
  */
LSST_AP_LOCAL std::string const getTemplateTableName(Policy::Ptr policy,
                                                     PropertySet::Ptr additionalData)
{
    std::string itemName = additionalData->getAsString("itemName");
    return policy->getString(itemName + ".templateTableName");
}

template <typename StorageT, typename T>
inline void insertFloat(StorageT & db, char const * const col, T const & val) {
    if (lsst::utils::isnan(val)) {
        db.setColumnToNull(col);
    } else if (lsst::utils::isinf(val)) {
        T r = (val > 0.0) ? std::numeric_limits<T>::max() : -std::numeric_limits<T>::max();
        db.template setColumn<T>(col, r);
    } else {
        db.template setColumn<T>(col, val);
    }
}

template <typename StorageT, typename T>
inline void insertFloat(StorageT & db, char const * const col, NullOr<T> const & val) {
    insertFloat(db, col, static_cast<T>(val));
}

template <typename FloatT> inline FloatT rangeReducedDegrees(FloatT rad) {
    FloatT deg = std::fmod(afwGeom::radToDeg(rad), static_cast<FloatT>(360));
    if (deg < static_cast<FloatT>(0)) {
        deg = deg + static_cast<FloatT>(360);
        if (deg == static_cast<FloatT>(360)) {
            deg = static_cast<FloatT>(0);
        }
    }
    return deg; 
}

/** @internal
  * Stores a mapping between 0, 1, 2, 3, 4, 5 and the ids of the filters
  * named "u", "g", "r", "i", "z", "y" | "i2" in @c filterIds. (If no filter
  * named "y" is found, "i2" is used instead).
  */
LSST_AP_LOCAL void getFilterIds(int * const filterIds) {
    filterIds[0] = Filter("u").getId();
    filterIds[1] = Filter("g").getId();
    filterIds[2] = Filter("r").getId();
    filterIds[3] = Filter("i").getId();
    filterIds[4] = Filter("z").getId();
    filterIds[5] = Filter("y").getId();
    if (filterIds[5] == Filter::UNKNOWN) {
        filterIds[5] = Filter("i2").getId();
    }
}

} // namespace


// -- serialize() functions required by boost::serialization ----
//
// Re-use STL machinery in boost::serialization to persist
// std::tr1::unordered_map. This can't be in an anonymous
// namespace (template name lookups fail).

template <typename Archive, typename FloatT>
inline void serializeFloat(Archive & ar, FloatT & value) {
    int fpClass = 0;
    if (lsst::utils::isnan(value)) {
        fpClass = 1;
    } else if (lsst::utils::isinf(value)) {
        fpClass = value > 0.0 ? 2 : 3;
    }
    ar & fpClass;
    switch (fpClass) {
        case 1:
            value = std::numeric_limits<FloatT>::quiet_NaN();
            break;
        case 2:
            value = std::numeric_limits<FloatT>::infinity();
            break;
        case 3:
            value = -std::numeric_limits<FloatT>::infinity();
            break;
        default:
            ar & value;
    }
}

template<class Archive>
inline void save(
    Archive & ar,
    std::tr1::unordered_map<int, PerFilterSourceClusterAttributes> const & map,
    unsigned int const)
{
    boost::serialization::stl::save_collection<
        Archive,
        std::tr1::unordered_map<int, PerFilterSourceClusterAttributes>
    >(ar, map);                                  
}   

template<class Archive>
inline void load(
    Archive & ar,
    std::tr1::unordered_map<int, PerFilterSourceClusterAttributes> & map,
    unsigned int const)
{
    boost::serialization::stl::load_collection<
        Archive,
        std::tr1::unordered_map<int, PerFilterSourceClusterAttributes>,
        boost::serialization::stl::archive_input_map<
            Archive, std::tr1::unordered_map<int, PerFilterSourceClusterAttributes>
        >,
        boost::serialization::stl::no_reserve_imp<
            std::tr1::unordered_map<int, PerFilterSourceClusterAttributes>
        >
    >(ar, map);
}

template <typename Archive>
inline void serialize(
    Archive & ar,
    std::tr1::unordered_map<int, PerFilterSourceClusterAttributes> & map,
    unsigned int const version)
{
    boost::serialization::split_free(ar, map, version);
}

template <typename FloatT>
    template <typename Archive>
void NullOr<FloatT>::serialize(Archive & ar, unsigned int const) {
    serializeFloat(ar, _value);
}

template <typename Archive>
void PerFilterSourceClusterAttributes::serialize(Archive & ar,
                                                 unsigned int const) {
    ar & _filterId;
    ar & _numObs;
    ar & _numPsFluxSamples;
    ar & _numSgFluxSamples;
    ar & _numGaussianFluxSamples;
    ar & _numEllipticitySamples;
    serializeFloat(ar, _earliestObsTime);
    serializeFloat(ar, _latestObsTime);
    ar & _psFlux;
    ar & _psFluxSigma;
    ar & _sgFlux;
    ar & _sgFluxSigma;
    ar & _gaussianFlux;
    ar & _gaussianFluxSigma;
    ar & _e1;
    ar & _e2;
    ar & _radius;
    ar & _e1Sigma;
    ar & _e2Sigma;
    ar & _radiusSigma;
}

template <typename Archive>
void SourceClusterAttributes::serialize(Archive & ar, unsigned int const) {
    ar & _clusterId;
    ar & _numObs;
    ar & _flags;
    serializeFloat(ar, _earliestObsTime);
    serializeFloat(ar, _latestObsTime);
    serializeFloat(ar, _meanObsTime);
    serializeFloat(ar, _raPs);
    serializeFloat(ar, _decPs);
    ar & _raPsSigma;
    ar & _decPsSigma;
    ar & _raDecPsCov;
    ar & _raSg;
    ar & _decSg;
    ar & _raSgSigma;
    ar & _decSgSigma;
    ar & _raDecSgCov;
    ar & _perFilterAttributes;
}


// -- Helpers to deal with the Object database table ----

namespace {

template <typename DbStorageT>
void insertObjectRow(DbStorageT & db,
                     SourceClusterAttributes const & attributes,
                     int const * const filterIds)
{
    // Set uncomputed columns to null
    db.setColumnToNull("iauId");
    db.setColumnToNull("muRa_PS");
    db.setColumnToNull("muRa_PS_Sigma");
    db.setColumnToNull("muDecl_PS");
    db.setColumnToNull("muDecl_PS_Sigma");
    db.setColumnToNull("muRaDecl_PS_Cov");
    db.setColumnToNull("raRange");
    db.setColumnToNull("declRange");
    db.setColumnToNull("parallax_PS");
    db.setColumnToNull("parallax_PS_Sigma");
    db.setColumnToNull("canonicalFilterId");
    db.setColumnToNull("extendedness");
    db.setColumnToNull("varProb");

#define LSST_AP_PF_ALWAYS_NULL(filter) \
    do { \
        db.setColumnToNull(#filter "Extendedness"); \
        db.setColumnToNull(#filter "VarProb"); \
        db.setColumnToNull(#filter "RaOffset_PS"); \
        db.setColumnToNull(#filter "RaOffset_PS_Sigma"); \
        db.setColumnToNull(#filter "DeclOffset_PS"); \
        db.setColumnToNull(#filter "DeclOffset_PS_Sigma"); \
        db.setColumnToNull(#filter "RaDeclOffset_PS_Cov"); \
        db.setColumnToNull(#filter "RaOffset_SG"); \
        db.setColumnToNull(#filter "RaOffset_SG_Sigma"); \
        db.setColumnToNull(#filter "DeclOffset_SG"); \
        db.setColumnToNull(#filter "DeclOffset_SG_Sigma"); \
        db.setColumnToNull(#filter "RaDeclOffset_SG_Cov"); \
        db.setColumnToNull(#filter "LnL_PS"); \
        db.setColumnToNull(#filter "LnL_SG"); \
        db.setColumnToNull(#filter "Timescale"); \
        db.setColumnToNull(#filter "SersicN_SG"); \
        db.setColumnToNull(#filter "SersicN_SG_Sigma"); \
        db.setColumnToNull(#filter "Flags"); \
    } while (false)

    LSST_AP_PF_ALWAYS_NULL(u);
    LSST_AP_PF_ALWAYS_NULL(g);
    LSST_AP_PF_ALWAYS_NULL(r);
    LSST_AP_PF_ALWAYS_NULL(i);
    LSST_AP_PF_ALWAYS_NULL(z);
    LSST_AP_PF_ALWAYS_NULL(y);

#undef LSST_AP_PF_ALWAYS_NULL

    // set filter-agnostic columns
    db.template setColumn<int64_t>("objectId", attributes.getClusterId());
    insertFloat(db, "ra_PS", rangeReducedDegrees(attributes.getRaPs()));
    insertFloat(db, "ra_PS_Sigma", afwGeom::radToDeg(attributes.getRaPsSigma()));
    insertFloat(db, "decl_PS", afwGeom::radToDeg(attributes.getDecPs()));
    insertFloat(db, "decl_PS_Sigma", afwGeom::radToDeg(attributes.getDecPsSigma()));
    insertFloat(db, "radecl_PS_Cov", afwGeom::radToDeg(afwGeom::radToDeg(attributes.getRaDecPsCov())));
    insertFloat(db, "ra_SG", rangeReducedDegrees(attributes.getRaSg()));
    insertFloat(db, "ra_SG_Sigma", afwGeom::radToDeg(attributes.getRaSgSigma()));
    insertFloat(db, "decl_SG", afwGeom::radToDeg(attributes.getDecSg()));
    insertFloat(db, "decl_SG_Sigma", afwGeom::radToDeg(attributes.getDecSgSigma()));
    insertFloat(db, "radecl_SG_Cov", afwGeom::radToDeg(afwGeom::radToDeg(attributes.getRaDecSgCov())));
    insertFloat(db, "earliestObsTime", attributes.getEarliestObsTime());
    insertFloat(db, "latestObsTime", attributes.getLatestObsTime());
    insertFloat(db, "meanObsTime", attributes.getMeanObsTime());
    db.template setColumn<int>("flags", attributes.getFlags());

    // set filter-specific columns
#define LSST_AP_INSERT_FILTER(filter, index) \
    do { \
        int const id = filterIds[index]; \
        if (attributes.hasFilter(id)) { \
            PerFilterSourceClusterAttributes const & pfa = \
                attributes.getPerFilterAttributes(id); \
            db.template setColumn<int>(#filter "NumObs", pfa.getNumObs()); \
            db.template setColumn<int>(#filter "Flux_PS_Num", pfa.getNumPsFluxSamples()); \
            db.template setColumn<int>(#filter "Flux_ESG_Num", pfa.getNumSgFluxSamples()); \
            db.template setColumn<int>(#filter "Flux_Gaussian_Num", pfa.getNumGaussianFluxSamples()); \
            db.template setColumn<int>(#filter "Ellipticity_Num", pfa.getNumEllipticitySamples()); \
            insertFloat(db, #filter "EarliestObsTime", pfa.getEarliestObsTime()); \
            insertFloat(db, #filter "LatestObsTime", pfa.getLatestObsTime()); \
            insertFloat(db, #filter "Flux_PS", pfa.getPsFlux()); \
            insertFloat(db, #filter "Flux_PS_Sigma", pfa.getPsFluxSigma()); \
            insertFloat(db, #filter "Flux_ESG", pfa.getSgFlux()); \
            insertFloat(db, #filter "Flux_ESG_Sigma", pfa.getSgFluxSigma()); \
            insertFloat(db, #filter "Flux_Gaussian", pfa.getGaussianFlux()); \
            insertFloat(db, #filter "Flux_Gaussian_Sigma", pfa.getGaussianFluxSigma()); \
            insertFloat(db, #filter "E1_SG", pfa.getE1()); \
            insertFloat(db, #filter "E1_SG_Sigma", pfa.getE1Sigma()); \
            insertFloat(db, #filter "E2_SG", pfa.getE2()); \
            insertFloat(db, #filter "E2_SG_Sigma", pfa.getE2Sigma()); \
            insertFloat(db, #filter "Radius_SG", pfa.getRadius()); \
            insertFloat(db, #filter "Radius_SG_Sigma", pfa.getRadiusSigma()); \
        } else { \
            db.setColumnToNull(#filter "NumObs"); \
            db.setColumnToNull(#filter "Flux_PS_Num"); \
            db.setColumnToNull(#filter "Flux_ESG_Num"); \
            db.setColumnToNull(#filter "Flux_Gaussian_Num"); \
            db.setColumnToNull(#filter "Ellipticity_Num"); \
            db.setColumnToNull(#filter "EarliestObsTime"); \
            db.setColumnToNull(#filter "LatestObsTime"); \
            db.setColumnToNull(#filter "Flux_PS"); \
            db.setColumnToNull(#filter "Flux_PS_Sigma"); \
            db.setColumnToNull(#filter "Flux_ESG"); \
            db.setColumnToNull(#filter "Flux_ESG_Sigma"); \
            db.setColumnToNull(#filter "Flux_Gaussian"); \
            db.setColumnToNull(#filter "Flux_Gaussian_Sigma"); \
            db.setColumnToNull(#filter "E1_SG"); \
            db.setColumnToNull(#filter "E1_SG_Sigma"); \
            db.setColumnToNull(#filter "E2_SG"); \
            db.setColumnToNull(#filter "E2_SG_Sigma"); \
            db.setColumnToNull(#filter "Radius_SG"); \
            db.setColumnToNull(#filter "Radius_SG_Sigma"); \
        } \
    } while (false)

    LSST_AP_INSERT_FILTER(u, 0);
    LSST_AP_INSERT_FILTER(g, 1);
    LSST_AP_INSERT_FILTER(r, 2);
    LSST_AP_INSERT_FILTER(i, 3);
    LSST_AP_INSERT_FILTER(z, 4);
    LSST_AP_INSERT_FILTER(y, 5);

#undef LSST_AP_INSERT_FILTER
    // Note - do not set _chunkId or _subChunkId. These are added
    // by the partitioner.
    db.insertRow();
}

/** @internal
  * A simple C++ realization of an Object database table (row). The formatter
  * uses this type to read Object rows from the database, then translates to a
  * SourceClusterAttributes.
  */
struct LSST_AP_LOCAL ObjectRow
{
    int64_t objectId;
    double  earliestObsTime;
    double  latestObsTime;
    double  meanObsTime;
    double  ra_PS;
    double  decl_PS;
    float   ra_PS_Sigma;
    float   decl_PS_Sigma;
    float   radecl_PS_Cov;
    double  ra_SG;
    double  decl_SG;
    float   ra_SG_Sigma;
    float   decl_SG_Sigma;
    float   radecl_SG_Cov;
    int     flags;
    double  uEarliestObsTime;
    double  uLatestObsTime;
    int     uNumObs;
    int     uFlux_PS_Num;
    int     uFlux_ESG_Num;
    int     uFlux_Gaussian_Num;
    int     uEllipticity_Num;
    float   uFlux_PS;
    float   uFlux_PS_Sigma;
    float   uFlux_ESG;
    float   uFlux_ESG_Sigma;
    float   uFlux_Gaussian;
    float   uFlux_Gaussian_Sigma;
    float   uE1_SG;
    float   uE1_SG_Sigma;
    float   uE2_SG;
    float   uE2_SG_Sigma;
    float   uRadius_SG;
    float   uRadius_SG_Sigma;
    double  gEarliestObsTime;
    double  gLatestObsTime;
    int     gNumObs;
    int     gFlux_PS_Num;
    int     gFlux_ESG_Num;
    int     gFlux_Gaussian_Num;
    int     gEllipticity_Num;
    float   gFlux_PS;
    float   gFlux_PS_Sigma;
    float   gFlux_ESG;
    float   gFlux_ESG_Sigma;
    float   gFlux_Gaussian;
    float   gFlux_Gaussian_Sigma;
    float   gE1_SG;
    float   gE1_SG_Sigma;
    float   gE2_SG;
    float   gE2_SG_Sigma;
    float   gRadius_SG;
    float   gRadius_SG_Sigma;
    double  rEarliestObsTime;
    double  rLatestObsTime;
    int     rNumObs;
    int     rFlux_PS_Num;
    int     rFlux_ESG_Num;
    int     rFlux_Gaussian_Num;
    int     rEllipticity_Num;
    float   rFlux_PS;
    float   rFlux_PS_Sigma;
    float   rFlux_ESG;
    float   rFlux_ESG_Sigma;
    float   rFlux_Gaussian;
    float   rFlux_Gaussian_Sigma;
    float   rE1_SG;
    float   rE1_SG_Sigma;
    float   rE2_SG;
    float   rE2_SG_Sigma;
    float   rRadius_SG;
    float   rRadius_SG_Sigma;
    double  iEarliestObsTime;
    double  iLatestObsTime;
    int     iNumObs;
    int     iFlux_PS_Num;
    int     iFlux_ESG_Num;
    int     iFlux_Gaussian_Num;
    int     iEllipticity_Num;
    float   iFlux_PS;
    float   iFlux_PS_Sigma;
    float   iFlux_ESG;
    float   iFlux_ESG_Sigma;
    float   iFlux_Gaussian;
    float   iFlux_Gaussian_Sigma;
    float   iE1_SG;
    float   iE1_SG_Sigma;
    float   iE2_SG;
    float   iE2_SG_Sigma;
    float   iRadius_SG;
    float   iRadius_SG_Sigma;
    double  zEarliestObsTime;
    double  zLatestObsTime;
    int     zNumObs;
    int     zFlux_PS_Num;
    int     zFlux_ESG_Num;
    int     zFlux_Gaussian_Num;
    int     zEllipticity_Num;
    float   zFlux_PS;
    float   zFlux_PS_Sigma;
    float   zFlux_ESG;
    float   zFlux_ESG_Sigma;
    float   zFlux_Gaussian;
    float   zFlux_Gaussian_Sigma;
    float   zE1_SG;
    float   zE1_SG_Sigma;
    float   zE2_SG;
    float   zE2_SG_Sigma;
    float   zRadius_SG;
    float   zRadius_SG_Sigma;
    double  yEarliestObsTime;
    double  yLatestObsTime;
    int     yNumObs;
    int     yFlux_PS_Num;
    int     yFlux_ESG_Num;
    int     yFlux_Gaussian_Num;
    int     yEllipticity_Num;
    float   yFlux_PS;
    float   yFlux_PS_Sigma;
    float   yFlux_ESG;
    float   yFlux_ESG_Sigma;
    float   yFlux_Gaussian;
    float   yFlux_Gaussian_Sigma;
    float   yE1_SG;
    float   yE1_SG_Sigma;
    float   yE2_SG;
    float   yE2_SG_Sigma;
    float   yRadius_SG;
    float   yRadius_SG_Sigma;

    ObjectRow() { }

    template <typename DbStorageT> void setupFetch(DbStorageT * db);

    void to(DbStorage * db,
            SourceClusterAttributes & attributes,
            int const * const filterIds);
};

template <typename DbStorageT>
void ObjectRow::setupFetch(DbStorageT * db)
{
    db->outParam("objectId", &objectId);
    db->outParam("earliestObsTime", &earliestObsTime);
    db->outParam("latestObsTime", &latestObsTime);
    db->outParam("meanObsTime", &meanObsTime);
    db->outParam("ra_PS", &ra_PS);
    db->outParam("decl_PS", &decl_PS);
    db->outParam("ra_PS_Sigma", &ra_PS_Sigma);
    db->outParam("decl_PS_Sigma", &decl_PS_Sigma);
    db->outParam("radecl_PS_Cov", &radecl_PS_Cov);
    db->outParam("ra_SG", &ra_SG);
    db->outParam("decl_SG", &decl_SG);
    db->outParam("ra_SG_Sigma", &ra_SG_Sigma);
    db->outParam("decl_SG_Sigma", &decl_SG_Sigma);
    db->outParam("radecl_SG_Cov", &radecl_SG_Cov);
    db->outParam("flags", &flags);

#define LSST_AP_SETUP_FILTER(filter) \
    do { \
        db->outParam(#filter "EarliestObsTime", & filter ## EarliestObsTime); \
        db->outParam(#filter "LatestObsTime", & filter ## LatestObsTime); \
        db->outParam(#filter "NumObs", &filter ## NumObs); \
        db->outParam(#filter "Flux_PS_Num", & filter ## Flux_PS_Num); \
        db->outParam(#filter "Flux_ESG_Num", & filter ## Flux_ESG_Num); \
        db->outParam(#filter "Flux_Gaussian_Num", & filter ## Flux_Gaussian_Num); \
        db->outParam(#filter "Ellipticity_Num", & filter ## Ellipticity_Num); \
        db->outParam(#filter "Flux_PS", & filter ## Flux_PS); \
        db->outParam(#filter "Flux_PS_Sigma", & filter ## Flux_PS_Sigma); \
        db->outParam(#filter "Flux_ESG", & filter ## Flux_ESG); \
        db->outParam(#filter "Flux_ESG_Sigma", & filter ## Flux_ESG_Sigma); \
        db->outParam(#filter "Flux_Gaussian", & filter ## Flux_Gaussian); \
        db->outParam(#filter "Flux_Gaussian_Sigma", & filter ## Flux_Gaussian_Sigma); \
        db->outParam(#filter "E1_SG", & filter ## E1_SG); \
        db->outParam(#filter "E1_SG_Sigma", & filter ## E1_SG_Sigma); \
        db->outParam(#filter "E2_SG", & filter ## E2_SG); \
        db->outParam(#filter "E2_SG_Sigma", & filter ## E2_SG_Sigma); \
        db->outParam(#filter "Radius_SG", & filter ## Radius_SG); \
        db->outParam(#filter "Radius_SG_Sigma", & filter ## Radius_SG_Sigma); \
    } while (false)

    LSST_AP_SETUP_FILTER(u);
    LSST_AP_SETUP_FILTER(g);
    LSST_AP_SETUP_FILTER(r);
    LSST_AP_SETUP_FILTER(i);
    LSST_AP_SETUP_FILTER(z);
    LSST_AP_SETUP_FILTER(y);
#undef LSST_AP_SETUP_FILTER
}

template <typename FloatT> void nullToNaN(DbStorage * db, int col, FloatT & field) {
    if (db->columnIsNull(col)) {
        field = std::numeric_limits<FloatT>::quiet_NaN();
    }
}

void ObjectRow::to(DbStorage * db,
                   SourceClusterAttributes & attributes,
                   int const * const filterIds)
{
    if (db->columnIsNull(0)) {
        objectId = -1; 
    }
    nullToNaN(db, 1, earliestObsTime);
    nullToNaN(db, 2, latestObsTime);
    nullToNaN(db, 3, meanObsTime);
    nullToNaN(db, 4, ra_PS);
    nullToNaN(db, 5, decl_PS);
    nullToNaN(db, 6, ra_PS_Sigma);
    nullToNaN(db, 7, decl_PS_Sigma);
    nullToNaN(db, 8, radecl_PS_Cov);
    nullToNaN(db, 9, ra_SG);
    nullToNaN(db, 10, decl_SG);
    nullToNaN(db, 11, ra_SG_Sigma);
    nullToNaN(db, 12, decl_SG_Sigma);
    nullToNaN(db, 13, radecl_SG_Cov);

    if (db->columnIsNull(14)) {
        flags = 0;
    }
    attributes.setClusterId(objectId);
    attributes.setFlags(flags);
<<<<<<< HEAD
    attributes.setObsTimeRange(earliestObsTime, latestObsTime);
    attributes.setPsPosition(afwGeom::degToRad(ra_PS), afwGeom::degToRad(decl_PS),
                             afwGeom::degToRad(ra_PS_Sigma), afwGeom::degToRad(decl_PS_Sigma),
                             afwGeom::degToRad(afwGeom::degToRad(radecl_PS_Cov)));
    attributes.setSgPosition(afwGeom::degToRad(ra_SG), afwGeom::degToRad(decl_SG),
                             afwGeom::degToRad(ra_SG_Sigma), afwGeom::degToRad(decl_SG_Sigma),
                             afwGeom::degToRad(afwGeom::degToRad(radecl_SG_Cov)));
=======
    attributes.setObsTime(earliestObsTime, latestObsTime, meanObsTime);
    attributes.setPsPosition(radians(ra_PS), radians(decl_PS),
                             radians(ra_PS_Sigma), radians(decl_PS_Sigma),
                             radians(radians(radecl_PS_Cov)));
    attributes.setSgPosition(radians(ra_SG), radians(decl_SG),
                             radians(ra_SG_Sigma), radians(decl_SG_Sigma),
                             radians(radians(radecl_SG_Cov)));
>>>>>>> 9246d3c2

    // per-filter columns
#define LSST_AP_HANDLE_PF_NULLS(i, filter) \
    do { \
        nullToNaN(db, i + 0, filter ## EarliestObsTime); \
        nullToNaN(db, i + 1, filter ## LatestObsTime); \
        if (db->columnIsNull(i + 2)) { \
            filter ## NumObs = 0; \
        } \
        if (db->columnIsNull(i + 3)) { \
            filter ## Flux_PS_Num = 0; \
        } \
        if (db->columnIsNull(i + 4)) { \
            filter ## Flux_ESG_Num = 0; \
        } \
        if (db->columnIsNull(i + 5)) { \
            filter ## Flux_Gaussian_Num = 0; \
        } \
        if (db->columnIsNull(i + 6)) { \
            filter ## Ellipticity_Num = 0; \
        } \
        nullToNaN(db, i + 7, filter ## Flux_PS); \
        nullToNaN(db, i + 8, filter ## Flux_PS_Sigma); \
        nullToNaN(db, i + 9, filter ## Flux_ESG); \
        nullToNaN(db, i + 10, filter ## Flux_ESG_Sigma); \
        nullToNaN(db, i + 11, filter ## Flux_Gaussian); \
        nullToNaN(db, i + 12, filter ## Flux_Gaussian_Sigma); \
        nullToNaN(db, i + 13, filter ## E1_SG); \
        nullToNaN(db, i + 14, filter ## E1_SG_Sigma); \
        nullToNaN(db, i + 15, filter ## E2_SG); \
        nullToNaN(db, i + 16, filter ## E2_SG_Sigma); \
        nullToNaN(db, i + 17, filter ## Radius_SG); \
        nullToNaN(db, i + 18, filter ## Radius_SG_Sigma); \
    } while(false)

    LSST_AP_HANDLE_PF_NULLS(15 + 0*19, u);
    LSST_AP_HANDLE_PF_NULLS(15 + 1*19, g);
    LSST_AP_HANDLE_PF_NULLS(15 + 2*19, r);
    LSST_AP_HANDLE_PF_NULLS(15 + 3*19, i);
    LSST_AP_HANDLE_PF_NULLS(15 + 4*19, z);
    LSST_AP_HANDLE_PF_NULLS(15 + 5*19, y);

#undef LSST_AP_HANDLE_PF_NULLS

    attributes.setNumObs(uNumObs + gNumObs + rNumObs + iNumObs + zNumObs + yNumObs);

#define LSST_AP_TO_PFA(i, filter) \
    do { \
        if (filter ## NumObs > 0) { \
            PerFilterSourceClusterAttributes pfa; \
            pfa.setFilterId(filterIds[i]); \
            pfa.setNumObs(filter ## NumObs); \
            pfa.setNumPsFluxSamples(filter ## Flux_PS_Num); \
            pfa.setNumSgFluxSamples(filter ## Flux_ESG_Num); \
            pfa.setNumGaussianFluxSamples(filter ## Flux_Gaussian_Num); \
            pfa.setNumEllipticitySamples(filter ## Ellipticity_Num); \
            pfa.setObsTimeRange(filter ## EarliestObsTime, \
                                filter ## LatestObsTime); \
            pfa.setPsFlux(filter ## Flux_PS, filter ## Flux_PS_Sigma); \
            pfa.setSgFlux(filter ## Flux_ESG, filter ## Flux_ESG_Sigma); \
            pfa.setGaussianFlux(filter ## Flux_Gaussian, filter ## Flux_Gaussian_Sigma); \
            pfa.setEllipticity(filter ## E1_SG, \
                               filter ## E2_SG, \
                               filter ## Radius_SG, \
                               filter ## E1_SG_Sigma, \
                               filter ## E2_SG_Sigma, \
                               filter ## Radius_SG_Sigma); \
            attributes.setPerFilterAttributes(pfa); \
        } \
    } while (false)

    LSST_AP_TO_PFA(0, u);
    LSST_AP_TO_PFA(1, g);
    LSST_AP_TO_PFA(2, r);
    LSST_AP_TO_PFA(3, i);
    LSST_AP_TO_PFA(4, z);
    LSST_AP_TO_PFA(5, y);

#undef LSST_AP_TO_PFA
}

} // namespace


// -- SourceClusterVectorFormatter ----

SourceClusterVectorFormatter::SourceClusterVectorFormatter(Policy::Ptr policy) :
    Formatter(typeid(this)),
    _policy(policy)
{ }

SourceClusterVectorFormatter::~SourceClusterVectorFormatter() { }

Formatter::Ptr SourceClusterVectorFormatter::createInstance(Policy::Ptr policy) {
    return Formatter::Ptr(new SourceClusterVectorFormatter(policy));
}

FormatterRegistration SourceClusterVectorFormatter::registration(
    "PersistableSourceClusterVector",
    typeid(PersistableSourceClusterVector),
    createInstance);

template <class Archive>
void SourceClusterVectorFormatter::delegateSerialize(Archive & archive,
                                                     unsigned int const,
                                                     Persistable * persistable)
{
    PersistableSourceClusterVector * p =
        dynamic_cast<PersistableSourceClusterVector*>(persistable);
    archive & boost::serialization::base_object<Persistable>(*p);
    archive & p->_clusters;
}

/// @cond
template void SourceClusterVectorFormatter::delegateSerialize<boost::archive::text_oarchive>(
    boost::archive::text_oarchive &, unsigned int const, lsst::daf::base::Persistable *);
template void SourceClusterVectorFormatter::delegateSerialize<boost::archive::text_iarchive>(
    boost::archive::text_iarchive &, unsigned int const, lsst::daf::base::Persistable *);
/// @endcond

lsst::daf::base::Persistable * SourceClusterVectorFormatter::read(
    Storage::Ptr storage,
    PropertySet::Ptr additionalData)
{
    if (!storage) {
        throw LSST_EXCEPT(except::InvalidParameterException, "No Storage provided");
    }
    std::auto_ptr<PersistableSourceClusterVector> p(new PersistableSourceClusterVector);
    if (typeid(*storage) == typeid(BoostStorage)) {
        BoostStorage * b = dynamic_cast<BoostStorage *>(storage.get());
        b->getIArchive() & p->_clusters;
    } else if (typeid(*storage) == typeid(DbStorage) ||
               typeid(*storage) == typeid(DbTsvStorage)) {
        if (!additionalData) {
            throw LSST_EXCEPT(except::InvalidParameterException, "No PropertySet provided");
        }
        int filterIds[6];
        getFilterIds(filterIds);
        DbStorage * db = dynamic_cast<DbStorage *>(storage.get());
        std::string tableName = getTableName(_policy, additionalData);
        SourceClusterVector clusters;
        ObjectRow row;
        db->setTableForQuery(tableName);
        if (typeid(*storage) == typeid(DbStorage)) {
            row.setupFetch(db);
        } else {
            row.setupFetch(dynamic_cast<DbTsvStorage *>(storage.get()));
        }
        db->query();
        while (db->next()) {
            SourceClusterAttributes::Ptr sca(new SourceClusterAttributes);
            row.to(db, *sca, filterIds);
            clusters.push_back(sca);
        }
        p->setClusters(clusters);
    } else {
        throw LSST_EXCEPT(except::InvalidParameterException, "Unsupported Storage type");
    }
    return p.release();
}


void SourceClusterVectorFormatter::write(Persistable const * persistable,
                                         Storage::Ptr storage,
                                         PropertySet::Ptr additionalData)
{
    typedef SourceClusterVector::const_iterator Iter;

    if (!persistable) {
        throw LSST_EXCEPT(except::InvalidParameterException, "No Persistable provided");
    }
    if (!storage) {
        throw LSST_EXCEPT(except::InvalidParameterException, "No Storage provided");
    }
    PersistableSourceClusterVector const * p =
        dynamic_cast<PersistableSourceClusterVector const *>(persistable);
    if (p == 0) {
        throw LSST_EXCEPT(except::RuntimeErrorException, "Persistable was not "
                          "of concrete type PersistableSourceClusterVector");
    }

    if (typeid(*storage) == typeid(BoostStorage)) {
        BoostStorage * b = dynamic_cast<BoostStorage *>(storage.get());
        b->getOArchive() & p->_clusters;
    } else if (typeid(*storage) == typeid(DbStorage) || typeid(*storage) == typeid(DbTsvStorage)) {
        if (!additionalData) {
            throw LSST_EXCEPT(except::InvalidParameterException, "No PropertySet provided");
        }
        int filterIds[6];
        getFilterIds(filterIds);
        std::string tableName = getTableName(_policy, additionalData);
        std::string templateTableName = getTemplateTableName(_policy, additionalData);
        if (typeid(*storage) == typeid(DbStorage)) {
            DbStorage * db = dynamic_cast<DbStorage *>(storage.get());
            db->createTableFromTemplate(tableName, templateTableName, true);
            db->setTableForInsert(tableName);
            for (Iter i = p->_clusters.begin(), e = p->_clusters.end(); i != e; ++i) {
                insertObjectRow(*db, **i, filterIds);
            }
        } else {
            DbTsvStorage * db = dynamic_cast<DbTsvStorage *>(storage.get());
            db->createTableFromTemplate(tableName, templateTableName, true);
            db->setTableForInsert(tableName);
            for (Iter i = p->_clusters.begin(), e = p->_clusters.end(); i != e; ++i) {
                insertObjectRow(*db, **i, filterIds);
            }
        }
    } else {
        throw LSST_EXCEPT(except::InvalidParameterException, "Unsupported Storage type");
    }
}


void SourceClusterVectorFormatter::update(Persistable *, Storage::Ptr, PropertySet::Ptr)
{
    throw LSST_EXCEPT(except::RuntimeErrorException, "Updates not supported");
}

}}} // namespace lsst::ap::cluster<|MERGE_RESOLUTION|>--- conflicted
+++ resolved
@@ -628,23 +628,13 @@
     }
     attributes.setClusterId(objectId);
     attributes.setFlags(flags);
-<<<<<<< HEAD
-    attributes.setObsTimeRange(earliestObsTime, latestObsTime);
+    attributes.setObsTime(earliestObsTime, latestObsTime, meanObsTime);
     attributes.setPsPosition(afwGeom::degToRad(ra_PS), afwGeom::degToRad(decl_PS),
                              afwGeom::degToRad(ra_PS_Sigma), afwGeom::degToRad(decl_PS_Sigma),
                              afwGeom::degToRad(afwGeom::degToRad(radecl_PS_Cov)));
     attributes.setSgPosition(afwGeom::degToRad(ra_SG), afwGeom::degToRad(decl_SG),
                              afwGeom::degToRad(ra_SG_Sigma), afwGeom::degToRad(decl_SG_Sigma),
                              afwGeom::degToRad(afwGeom::degToRad(radecl_SG_Cov)));
-=======
-    attributes.setObsTime(earliestObsTime, latestObsTime, meanObsTime);
-    attributes.setPsPosition(radians(ra_PS), radians(decl_PS),
-                             radians(ra_PS_Sigma), radians(decl_PS_Sigma),
-                             radians(radians(radecl_PS_Cov)));
-    attributes.setSgPosition(radians(ra_SG), radians(decl_SG),
-                             radians(ra_SG_Sigma), radians(decl_SG_Sigma),
-                             radians(radians(radecl_SG_Cov)));
->>>>>>> 9246d3c2
 
     // per-filter columns
 #define LSST_AP_HANDLE_PF_NULLS(i, filter) \
