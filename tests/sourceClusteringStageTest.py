# 
# LSST Data Management System
# Copyright 2008, 2009, 2010 LSST Corporation.
# 
# This product includes software developed by the
# LSST Project (http://www.lsst.org/).
#
# This program is free software: you can redistribute it and/or modify
# it under the terms of the GNU General Public License as published by
# the Free Software Foundation, either version 3 of the License, or
# (at your option) any later version.
# 
# This program is distributed in the hope that it will be useful,
# but WITHOUT ANY WARRANTY; without even the implied warranty of
# MERCHANTABILITY or FITNESS FOR A PARTICULAR PURPOSE.  See the
# GNU General Public License for more details.
# 
# You should have received a copy of the LSST License Statement and 
# the GNU General Public License along with this program.  If not, 
# see <http://www.lsstcorp.org/LegalNotices/>.
#

import math
import pdb
import unittest

import lsst.utils.tests as utilsTests
import lsst.daf.base as dafBase
import lsst.pex.policy as pexPolicy
import lsst.afw.detection as afwDetection
import lsst.afw.image as afwImage
import lsst.afw.geom as afwGeom
import lsst.skypix as skypix
import lsst.ap.cluster as cluster
import lsst.ap.match as match

from lsst.pex.harness.Clipboard import Clipboard
from lsst.pex.harness.simpleStageTester import SimpleStageTester


def countClusters(clusters):
    """Counts the number of source cluster containing more than one source.
    """
    return sum(map(lambda c: len(c) > 1, clusters))


class SourceClusteringStageTestCase(unittest.TestCase):
    """Tests the lsst.ap.cluster.SourceClusteringStage pipeline stage.
    """
    def setUp(self):
        # construct 5 parallel streaks of sources 
        self.sources = afwDetection.SourceSet()
        self.exposures = []
        ps = dafBase.PropertySet()
        ps.setLong("scienceCcdExposureId", 0L)
        ps.setString("FILTER", "u")
        ps.setString("TIME-MID", "2000-01-01T11:59:28.000000000Z")
        ps.setDouble("EXPTIME", 10.0)
        ps.setString("RADESYS", "FK5")
        ps.setDouble("EQUINOX", 2000.0)
        ps.setString("CTYPE1", "RA---TAN")
        ps.setString("CTYPE2", "DEC--TAN")
        ps.setString("CUNIT1", "deg")
        ps.setString("CUNIT2", "deg")
        ps.setInt("NAXIS1", 1000)
        ps.setInt("NAXIS2", 1000)
        ps.setDouble("CRPIX1", 500.5)
        ps.setDouble("CRPIX2", 500.5)
        ps.setDouble("CRVAL1", 0.0)
        ps.setDouble("CRVAL2", 0.0)
        ps.setDouble("CD1_1", 1.0/3600.0)
        ps.setDouble("CD1_2", 0.0)
        ps.setDouble("CD2_1", 0.0)
        ps.setDouble("CD2_2", 1.0/3600.0)
        self.exposures.append(ps)
        for i in xrange(-2, 3):
            ra = 0.0
            for j in xrange(20):
                s = afwDetection.Source()
                s.setObjectId(i)
                s.setAmpExposureId(0)
<<<<<<< HEAD
                s.setRa(ra * afwGeom.degrees)
                s.setDec(i * afwGeom.degrees)
=======
                s.setRa(math.radians(ra))
                s.setDec(math.radians(i))
                s.setXAstrom(ra)
                s.setYAstrom(i)
>>>>>>> 9246d3c2
                self.sources.append(s)
                ra += 0.5
        self.numInputSources = len(self.sources)

    def tearDown(self):
        del self.sources
        del self.exposures

    def testStage(self):
        policyFile = pexPolicy.DefaultPolicyFile(
            "ap", "SourceClusteringStageDictionary.paf", "policy")
        policy = pexPolicy.Policy.createPolicy(
            policyFile, policyFile.getRepositoryPath())

        # override various policy defaults
        policy.set("sourceClusteringPolicy.epsilonArcsec", 2000.0)
        policy.set("sourceClusteringPolicy.minNeighbors", 2)
        policy.set("sourceClusteringPolicy.leafExtentThresholdArcsec", -1.0)
        policy.set("quadSpherePolicy.resolutionPix", 3)
        policy.set("quadSpherePolicy.paddingArcsec", 0.0)
        policy.set("debug.createGoodSourceHistogram", True)
        policy.set("debug.sourceHistogramResolution", 100)

        # generate fake job identity
        qs = skypix.QuadSpherePixelization(3, 0.0)
        jobIdentity = dafBase.PropertySet()
        jobIdentity.setInt("skyTileId", qs.id(1, 1, 1))

        # create and populat clipboard 
        clipboard = Clipboard()
        clipboard.put(policy.get("inputKeys.jobIdentity"), jobIdentity)
        clipboard.put(policy.get("inputKeys.sources"),
                      afwDetection.PersistableSourceVector(self.sources))
        clipboard.put(policy.get("inputKeys.exposures"),
                      self.exposures)

        # run the stage
        stage = cluster.SourceClusteringStage(policy)
        tester = SimpleStageTester(stage)
        output = tester.runWorker(clipboard)

        # verify output
        self.assertTrue(output.contains(
            policy.get("outputKeys.sourceClusters")))
        self.assertTrue(output.contains(policy.get("outputKeys.sources")))
        self.assertTrue(output.contains(
            policy.get("outputKeys.goodSourceHistogram")))
        self.assertTrue(output.contains(
            policy.get("outputKeys.sourceClusteringPolicy")))
        sourceClusters = output.get(policy.get("outputKeys.sourceClusters"))
        sources = output.get(policy.get("outputKeys.sources"))
        sourceClusteringPolicy = output.get(
            policy.get("outputKeys.sourceClusteringPolicy"))
        goodSourceHistogram = output.get(
            policy.get("outputKeys.goodSourceHistogram"))
        self.assertTrue(isinstance(sourceClusters, list))
        self.assertTrue(
            isinstance(sources, afwDetection.PersistableSourceVector))
        self.assertTrue(isinstance(sourceClusteringPolicy, pexPolicy.Policy))
        self.assertTrue(
            isinstance(goodSourceHistogram, afwImage.DecoratedImageU))
        self.assertTrue(self.numInputSources > len(sourceClusters))
        self.assertEqual(countClusters(sourceClusters), 5)
        for c in sourceClusters:
            if len(c) > 1:
                # the 2 sources at the beginning and end of each streak may or
                # may not be assigned to a cluster
                self.assertTrue(len(c) >= 18 and len(c) <= 20)
                i = c[0].getObjectId()
                for s in c:
                    self.assertEqual(s.getObjectId(), i)


def suite():
    """Returns a suite containing all the test cases in this module."""
    utilsTests.init()
    suites = [unittest.makeSuite(SourceClusteringStageTestCase),
              unittest.makeSuite(utilsTests.MemoryTestCase),
             ]
    return unittest.TestSuite(suites)

def run(shouldExit=False):
    """Run the tests"""
    utilsTests.run(suite(), shouldExit)

if __name__ == '__main__':
    run(True)
<|MERGE_RESOLUTION|>--- conflicted
+++ resolved
@@ -79,15 +79,10 @@
                 s = afwDetection.Source()
                 s.setObjectId(i)
                 s.setAmpExposureId(0)
-<<<<<<< HEAD
                 s.setRa(ra * afwGeom.degrees)
                 s.setDec(i * afwGeom.degrees)
-=======
-                s.setRa(math.radians(ra))
-                s.setDec(math.radians(i))
                 s.setXAstrom(ra)
                 s.setYAstrom(i)
->>>>>>> 9246d3c2
                 self.sources.append(s)
                 ra += 0.5
         self.numInputSources = len(self.sources)
